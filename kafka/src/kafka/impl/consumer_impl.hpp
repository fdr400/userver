#pragma once

#include <optional>
#include <vector>

#include <userver/engine/deadline.hpp>
#include <userver/kafka/message.hpp>

#include <kafka/impl/stats.hpp>

#include <librdkafka/rdkafka.h>

USERVER_NAMESPACE_BEGIN

namespace kafka::impl {

class Configuration;
struct TopicStats;

/// @brief Consumer implementation based on `librdkafka`.
/// @warning All methods calls the `librdkafka` functions that very often uses
/// pthread mutexes. Hence, all methods must not be called in main task
/// processor
class ConsumerImpl final {
  using MessageBatch = std::vector<Message>;

 public:
  explicit ConsumerImpl(std::unique_ptr<Configuration> configuration);

  ~ConsumerImpl();

  /// @brief Schedules the `topics` subscription.
  void Subscribe(const std::vector<std::string>& topics);

  /// @brief Revokes all subscribed topics partitions and leaves the consumer
  /// group.
  /// @note Blocks until consumer successfully closed
  /// @warning Blocks forever if polled messages are not destroyed
  void LeaveGroup();

  /// @brief Closes the consumer and subscribes for the `topics`.
  void Resubscribe(const std::vector<std::string>& topics);

  /// @brief Synchronously commits the current assignment offsets.
  void Commit();

  /// @brief Schedules the committment task.
  void AsyncCommit();

  /// @brief Polls the message until `deadline` is reached.
  /// If no message polled, returns `std::nullopt`
  /// @note Must be called periodically to maintain consumer group membership
  std::optional<Message> PollMessage(engine::Deadline deadline);

  /// @brief Effectively calles `PollMessage` until `deadline` is reached
  /// and no more than `max_batch_size` messages polled.
  MessageBatch PollBatch(std::size_t max_batch_size, engine::Deadline deadline);

  const Stats& GetStats() const;

  void AccountMessageProccessingSucceeded(const Message& message);
  void AccountMessageBatchProccessingSucceeded(const MessageBatch& batch);
  void AccountMessageProccessingFailed(const Message& message);
  void AccountMessageBatchProcessingFailed(const MessageBatch& batch);

  void ErrorCallbackProxy(int error_code, const char* reason);

  /// @brief Callback that is called on each group join/leave and topic
  /// partition update. Used as a dispatcher of rebalance events.
  void RebalanceCallbackProxy(rd_kafka_resp_err_t err,
                              rd_kafka_topic_partition_list_s* partitions);

  /// @brief Assigns (subscribes) the `partitions` list to the current
  /// consumer.
  void AssignPartitions(const rd_kafka_topic_partition_list_s* partitions);

  /// @brief Revokes `partitions` from the current consumer.
  void RevokePartitions(const rd_kafka_topic_partition_list_s* partitions);

  /// @brief Callback which is called after succeeded/failed commit.
  /// Currently, used for logging purposes.
  void OffsetCommitCallbackProxy(
      rd_kafka_resp_err_t err,
      rd_kafka_topic_partition_list_s* committed_offsets);

 private:
  std::shared_ptr<TopicStats> GetTopicStats(const std::string& topic);

  void AccountPolledMessageStat(const Message& polled_message);

 private:
  const std::string component_name_;
  Stats stats_;

  class ConsumerHolder;
  class ConfHolder final {
    using HandleHolder =
        std::unique_ptr<rd_kafka_conf_t, decltype(&rd_kafka_conf_destroy)>;

   public:
    ConfHolder(rd_kafka_conf_t* conf);

    ConfHolder(const ConfHolder&) = delete;
    ConfHolder& operator=(const ConfHolder&) = delete;

<<<<<<< HEAD
  class ConsumerHolder;
  std::unique_ptr<ConsumerHolder> consumer_;
=======
    ConfHolder(ConfHolder&&) noexcept = delete;
    ConfHolder& operator=(ConfHolder&&) noexcept = delete;

    HandleHolder MakeConfCopy() const;

   private:
    friend class ConsumerHolder;

    HandleHolder handle_;
  };
  ConfHolder conf_;

  class ConsumerHolder final {
   public:
    ConsumerHolder(ConsumerImpl::ConfHolder::HandleHolder conf_handle);

    ~ConsumerHolder() = default;

    ConsumerHolder(const ConsumerHolder&) = delete;
    ConsumerHolder& operator=(const ConsumerHolder&) = delete;

    ConsumerHolder(ConsumerHolder&&) noexcept = delete;
    ConsumerHolder& operator=(ConsumerHolder&&) noexcept = delete;

    rd_kafka_t* Handle();

   private:
    using HandleHolder =
        std::unique_ptr<rd_kafka_t, decltype(&rd_kafka_destroy)>;
    HandleHolder handle_{nullptr, rd_kafka_destroy};
  };
  std::optional<ConsumerHolder> consumer_;
>>>>>>> 452db1e2
};

}  // namespace kafka::impl

USERVER_NAMESPACE_END<|MERGE_RESOLUTION|>--- conflicted
+++ resolved
@@ -103,10 +103,6 @@
     ConfHolder(const ConfHolder&) = delete;
     ConfHolder& operator=(const ConfHolder&) = delete;
 
-<<<<<<< HEAD
-  class ConsumerHolder;
-  std::unique_ptr<ConsumerHolder> consumer_;
-=======
     ConfHolder(ConfHolder&&) noexcept = delete;
     ConfHolder& operator=(ConfHolder&&) noexcept = delete;
 
@@ -139,7 +135,6 @@
     HandleHolder handle_{nullptr, rd_kafka_destroy};
   };
   std::optional<ConsumerHolder> consumer_;
->>>>>>> 452db1e2
 };
 
 }  // namespace kafka::impl
